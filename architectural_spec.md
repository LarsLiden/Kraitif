# Kraitif Architectural Specification

## Overview

Kraitif is built as a Flask web application using a modular, registry-based architecture. The system separates narrative data management, user interface concerns, and business logic into distinct layers for maintainability and extensibility.

**Note**: As of the latest update, all story-related object models and business logic have been reorganized into the `/objects` directory to improve code organization and separation of concerns. This includes story models, character systems, archetypes, genres, styles, and related registries, while keeping UI components (Flask app), AI integration, and utility scripts in the root directory.

## File Structure and Organization

```
Kraitif/
├── app.py                    # Main Flask application and routing
├── prompt.py                 # Prompt generation functions (plot and character prompts)
├── prompt_types.py           # Prompt type enumeration for AI debugging
├── launch.py                 # Simple application launcher
├── demo.py                   # Command-line demo script
├── requirements.txt          # Python dependencies
├── objects/                  # Core story object models and business logic
│   ├── __init__.py          # Objects package initialization
│   ├── story.py             # Core Story model and business logic
│   ├── story_types.py       # Story type definitions and registry
│   ├── archetype.py         # Character archetype registry, models, and ArchetypeEnum
│   ├── emotional_function.py # Emotional function registry, models, and EmotionalFunctionEnum
│   ├── functional_role.py   # Functional role registry, models, and FunctionalRoleEnum
│   ├── narrative_function.py # Narrative function registry, models, and NarrativeFunctionEnum
│   ├── character.py         # Character class combining archetype, functional role, emotional function
│   ├── character_parser.py  # Character and expanded plot line parsing from AI responses
│   ├── chapter.py          # Chapter class for story structure and planning
│   ├── genre.py             # Genre/sub-genre registry and models  
│   ├── style.py             # Writing style registry and models
│   └── plot_line.py         # PlotLine class for AI-generated plot lines
├── ai/                      # AI integration module
│   └── ai_client.py         # Azure OpenAI client with debugging support
├── data/                    # Narrative data files
│   ├── archetypes.jsonl     # Character archetype definitions
│   ├── emotional_functions.json # Emotional function definitions
│   ├── functional_roles.json # Functional role definitions
│   ├── narrative_functions.json # Narrative function definitions
│   └── [other data files]  # Genre, style data (JSON format)
├── debug/                   # AI prompt debugging files (excluded from git)
│   └── plot_lines.txt       # Latest plot generation prompt and response
├── templates/               # Jinja2 HTML templates
│   ├── base.html           # Base layout with two-panel structure
│   ├── story_types.html    # Story type selection page
│   ├── subtypes.html       # Story subtype selection page
│   ├── key_theme_selection.html
│   ├── core_arc_selection.html
│   ├── genre_selection.html
│   ├── subgenre_selection.html
│   ├── writing_style_selection.html
│   ├── protagonist_archetype_selection.html
│   ├── secondary_archetype_selection.html
│   ├── story_completion.html
│   └── expanded_story.html # Character generation results and expanded plot display
├── static/                  # CSS, JavaScript, images
│   └── style.css           # Main stylesheet (black theme, UI disable states)
└── tests/                   # Test suite
    ├── test_story_types.py
    ├── test_emotional_function.py
    ├── test_comprehensive.py
    ├── test_flask_save_load.py
    ├── test_functional_role.py
    ├── test_narrative_function.py  # Narrative function tests
    ├── test_prompt_debugging.py  # AI debugging functionality tests
    └── [other test files]
```

## Component Architecture

### Core Components

#### 1. Flask Application (`app.py`)
**Purpose**: Web interface, routing, session management, request handling
**Key Features**:
- Route definitions following RESTful patterns
- Session-based state persistence
- Template rendering with context data
- Form processing and validation
- File upload/download for save/load functionality
- Asynchronous plot line generation with UI state management
- AI integration with prompt type categorization for debugging
- **Imports**: Uses `from objects.*` imports to access story models and registries

**Key Functions**:
- `get_story_from_session()` - Reconstruct Story object from session data
- `save_story_to_session()` - Persist Story object to session
- Route handlers for each step in the user flow
- Navigation handler for edit button functionality

#### 2. Story Model (`objects/story.py`)
**Purpose**: Central business object managing user selections and data validation
**Key Features**:
- Tracks all user selections (story type, genre, archetypes using ArchetypeEnum, etc.)
- Maintains separate archetype fields (`protagonist_archetype: Optional[ArchetypeEnum]`, `secondary_archetypes: List[ArchetypeEnum]`) and Character system (`characters`)
- Includes chapter structure functionality (`chapters: List[Chapter]`) for detailed story planning
- Includes expanded plot line functionality (`expanded_plot_line: Optional[str]`) for AI-generated enhanced narratives
- Validates data consistency across selections including archetype enum validation
- Provides business logic for typical vs other archetype classification
- Generates structured prompt text for AI writing assistants **including plot line information when available**
- Provides specialized prompt text generation for chapter outlines that excludes specific fields (protagonist_archetype, secondary_archetypes, selected_plot_line)
- JSON serialization/deserialization for persistence with automatic enum to string conversion
- **Imports**: Uses relative imports (`.`) to access other objects within the package

**Key Methods**:
- `set_*()` methods with validation and dependency management including archetype enum conversion
- `get_available_*()` methods for filtered selection options
<<<<<<< HEAD
- Chapter management methods (`add_chapter()`, `remove_chapter()`, `get_chapter()`, `update_chapter()`)
- `to_prompt_text()` - Generate structured output for external use, including suggested secondary character archetypes when none are explicitly selected **and plot line details when a plot line is selected** **and chapter structure when chapters are defined**
=======
- `to_prompt_text()` - Generate structured output for external use, including suggested secondary character archetypes when none are explicitly selected **and plot line details when a plot line is selected**
- `to_prompt_text_for_chapter_outline()` - Generate modified structured output for chapter outline prompts, excluding protagonist_archetype, secondary_archetypes, and selected_plot_line fields
>>>>>>> 61516445
- `to_json()` / `from_json()` - Persistence functionality with automatic enum to string conversion and string to enum parsing

#### 3. Prompt Generation (`prompt.py`)
**Purpose**: Generates specialized LLM prompts by combining template files with story configuration
**Key Features**:
- **Plot Prompt Generation**: `generate_plot_prompt()` function for creating plot line generation prompts
- **Character Prompt Generation**: `generate_character_prompt()` function for creating character development prompts
- **Chapter Outline Prompt Generation**: `generate_chapter_outline_prompt()` function for creating chapter outline prompts with modified story configuration
- Template file integration from `prompts/` directory for all prompt types
- Character generation based on selected plot line and complete story configuration
- Chapter outline generation with excluded fields (protagonist_archetype, secondary_archetypes, selected_plot_line)
- Structured JSON response parsing for expanded plot lines and character data
- Consistent prompt structure combining pre-text, story configuration, and post-text
- Whitespace handling and error resilience
- **Imports**: Uses `from objects.story import Story` to access story models

**Template Files**:
- `plot_lines_pre.txt` / `plot_lines_post.txt` - For plot generation prompts
- `characters_pre.txt` / `characters_post.txt` - For character development prompts
- `chapter_outline_pre.txt` / `chapter_outline_post.txt` - For chapter outline generation prompts

#### 4. Character Parser (`objects/character_parser.py`)
**Purpose**: Parses AI responses to extract characters and expanded plot lines
**Key Features**:
- **Character Data Extraction**: Parses structured JSON from AI responses
- **Expanded Plot Line Extraction**: Extracts enhanced plot narratives 
- **Character Object Creation**: Creates Character instances with complete archetype, role, and development data
- **Enum Conversion**: Converts string values to appropriate enum types (ArchetypeEnum, FunctionalRoleEnum, EmotionalFunctionEnum)
- **Error Handling**: Graceful handling of malformed AI responses
- **Imports**: Uses relative imports to access character and enum models

**Key Functions**:
- `parse_characters_from_ai_response()` - Main parsing function returning expanded plot line and character list
- `_create_character_from_dict()` - Character object creation with validation
- `_find_*_enum()` - Helper functions for enum string-to-value conversion

#### 5. Registry Components
**Purpose**: Centralized access to narrative data with consistent interfaces

**StoryTypeRegistry** (`story_types.py`):
- Manages 7 story types with 3 subtypes each
- Provides lookup by name with case-insensitive matching
- Includes rich metadata (descriptions, examples, emotional arcs, themes)

**ArchetypeRegistry** (`archetype.py`):
- Manages 108 character archetypes loaded from JSONL
- Provides search functionality across archetype names
- Supports both exact lookup and partial text search

**GenreRegistry** (`genre.py`):
- Manages hierarchical genre/sub-genre relationships
- Links sub-genres to typical character archetypes
- Supports genre-based filtering of story options

**StyleRegistry** (`style.py`):
- Manages 15 writing styles with characteristics and examples
- Provides search across style descriptions and characteristics
- Supports style-based guidance for writing approach

**EmotionalFunctionRegistry** (`emotional_function.py`):
- Manages 8 emotional functions that define character emotional roles
- Provides lookup and search functionality for emotional functions
- Supports emotional characterization in story development

**FunctionalRoleRegistry** (`functional_role.py`):
- Manages 20 functional roles defining narrative character functions
- Provides case-insensitive lookup with name normalization
- Supports search across role names and descriptions

**NarrativeFunctionRegistry** (`narrative_function.py`):
- Manages 23 narrative functions defining structural roles of scenes or chapters
- Provides case-insensitive lookup with name normalization
- Supports search across function names and descriptions

### Data Models

#### Story Type Hierarchy
```python
StoryType:
    - name: str
    - description: str  
    - examples: List[str]
    - narrative_rhythm: str
    - emotional_arc: List[str]
    - key_themes: List[str]
    - core_arcs: List[str]
    - subtypes: List[SubType]

SubType:
    - name: str
    - description: str
    - examples: List[str]
```

#### Character Archetype Model
```python
ArchetypeEnum:
    - CHOSEN_ONE = "Chosen One"
    - WISE_MENTOR = "Wise Mentor"
    - ... (108 total archetypes)

Archetype:
    - name: str          # e.g., "Chosen One"
    - description: str   # Detailed character description
```

#### Character Model
```python
Character:
    - name: str                         # Character's name
    - archetype: ArchetypeEnum          # Character's archetypal role
    - functional_role: FunctionalRoleEnum  # Character's narrative function
    - emotional_function: EmotionalFunctionEnum  # Character's emotional purpose
    - backstory: str                    # Character's background
    - character_arc: str                # Character's development arc
```

#### Chapter Model
```python
Chapter:
    - chapter_number: int               # Sequential chapter number
    - title: str                        # Short chapter title
    - overview: str                     # Brief summary of chapter events
    - character_impact: List[Dict[str, str]]  # Character impact entries
    - point_of_view: Optional[str]      # POV character name
    - narrative_function: Optional[NarrativeFunctionEnum]  # Narrative function tag
    - foreshadow_or_echo: Optional[str] # Setup or payoff description
    - scene_highlights: Optional[str]   # Notable imagery, dialogue, emotion, tension
```

#### Genre Hierarchy
```python
Genre:
    - name: str                    # e.g., "Fantasy"
    - subgenres: List[SubGenre]    # Associated sub-genres

SubGenre:
    - name: str              # e.g., "High Fantasy"
    - plot: str             # Plot type description
    - examples: List[str]   # Example works
    - archetypes: List[str] # Typical character archetypes
```

#### Writing Style Model
```python
Style:
    - name: str                    # e.g., "Concise"
    - description: str             # Style overview
    - characteristics: List[str]   # Specific traits
    - examples: List[str]         # Example authors/works
```

#### Prompt Type Model
```python
PromptType(Enum):
    - PLOT_LINES = "plot_lines"
    - CHARACTERS = "characters"
    - CHAPTER_OUTLINE = "chapter_outline"
```

#### Emotional Function Model
```python
EmotionalFunctionEnum:
    - SYMPATHETIC_CHARACTER = "Sympathetic Character"
    - UNSYMPATHETIC_CHARACTER = "Unsympathetic Character"
    - CATALYST = "Catalyst"
    - OBSERVER = "Observer"
    - INSTIGATOR = "Instigator"
    - VICTIM = "Victim"
    - AGGRESSOR = "Aggressor"
    - MEDIATOR = "Mediator"

EmotionalFunction:
    - name: str          # e.g., "Catalyst"
    - description: str   # Emotional role description
```

#### Functional Role Model
```python
FunctionalRoleEnum:
    - PROTAGONIST = "Protagonist"
    - ANTAGONIST = "Antagonist"
    - MENTOR = "Mentor"
    - ... (20 total functional roles)

FunctionalRole:
    - name: str          # e.g., "Protagonist"
    - description: str   # Detailed role description
```

#### Narrative Function Model
```python
NarrativeFunctionEnum:
    - SETTING_INTRODUCTION = "Setting Introduction"
    - CHARACTER_INTRODUCTION = "Character Introduction"
    - INCITING_INCIDENT = "Inciting Incident"
    - CLIMAX = "Climax"
    - DENOUEMENT = "Denouement"
    - ... (23 total narrative functions)

NarrativeFunction:
    - name: str          # e.g., "Setting Introduction"
    - description: str   # Detailed function description
```

## Data Flow Architecture

### Request/Response Flow
1. **User Request** → Flask route handler
2. **Session Retrieval** → `get_story_from_session()`
3. **Data Preparation** → Registry lookups for template context
4. **Template Rendering** → Jinja2 with story state and options
5. **Form Submission** → POST handler with validation
6. **State Update** → Story object modification + session save
7. **Redirect** → Next step in user flow

### State Management Flow
```
User Input → Form Validation → Story Object Update → Session Persistence → Database Queries → Template Context → UI Update
```

### Navigation Flow
```
Edit Button Click → Clear Dependent Selections → Update Story State → Route to Selection Page → Display Current Options
```

## Design Patterns

### Registry Pattern
All narrative data uses centralized registries:
- Consistent lookup interfaces across data types
- Case-insensitive name-based access
- Search functionality where appropriate
- Immutable data after initialization

### Template Inheritance Pattern
```
base.html (layout + session state)
    ├── story_types.html (step-specific content)
    ├── genre_selection.html (step-specific content)
    └── [other step templates]
```

### Session State Pattern
- Story object serialized to session dictionary
- Automatic reconstruction on each request
- Smart clearing logic for dependent selections
- Persistence across browser sessions

### Form Processing Pattern
All step forms follow consistent pattern:
1. GET: Display selection options with current state
2. POST: Validate input, update story state, redirect to next step
3. Navigation: Handle edit requests with state clearing

## Integration Points

### External Data Sources
- **JSON/JSONL Files**: Narrative data loaded at application startup
- **File System**: Save/load functionality for story configurations
- **Session Storage**: Flask session for temporary state persistence
- **Azure OpenAI**: AI service integration for plot generation with debugging
- **Debug Files**: Local file system storage for AI prompt/response debugging

### Template Integration
- **Jinja2 Filters**: Custom filters for data formatting (e.g., arrow_format)
- **Context Processors**: Automatic story state injection into templates
- **Static Assets**: CSS and JavaScript for UI interactions
- **UI State Management**: JavaScript-based content replacement for intermediate states during async operations

### AI Integration and Debugging
- **Prompt Categorization**: `PromptType` enum for categorizing different AI prompts (PLOT_LINES, CHARACTERS)
- **Debug File Management**: Automatic saving of prompts and responses to categorized files
- **Error Handling**: Graceful handling of AI service failures with debug logging
- **File Organization**: Debug files named by prompt type for easy identification (plot_lines.txt, characters.txt)

### Testing Integration
- **Unit Tests**: Individual component validation
- **Integration Tests**: Full user flow testing
- **Flask Test Client**: Web request simulation
- **Fixture Data**: Consistent test data setup

## Extension Points

### Adding New Narrative Elements
1. Create new registry class following existing pattern
2. Add data loading from JSON/JSONL files
3. Integrate into Story object with validation
4. Create template for selection interface
5. Add route handlers for GET/POST processing

### Adding New UI Steps
1. Add new properties to Story model
2. Create template extending base.html
3. Add route handlers in app.py
4. Update navigation logic for edit functionality
5. Update session serialization/deserialization

### Adding New Data Sources
1. Implement registry interface
2. Add data loading logic
3. Update Story object dependencies
4. Ensure consistent validation patterns

## Performance Considerations

### Data Loading Strategy
- All registries loaded once at application startup
- Immutable data structures prevent thread safety issues
- In-memory lookups for fast access during requests

### Session Management
- Minimal session data (selections only, not full objects)
- Lazy object reconstruction from registries
- Session cleanup on fresh application visits

### Template Rendering
- Consistent context preparation across routes
- Minimal template logic (business logic in models)
- Static asset caching for improved performance

## Development Workflow

### Local Development
1. Install dependencies: `pip install -r requirements.txt`
2. Run application: `python3 launch.py` or `python3 app.py`
3. Access at `http://localhost:5000` or `http://localhost:5001`
4. Run tests: `python3 -m pytest tests/`

### Testing Strategy
- **Unit Tests**: Individual registry and model functionality
- **Integration Tests**: Full user workflow simulation
- **Flask Tests**: Route handler and session management testing
- **Data Validation Tests**: Ensure data consistency and completeness

### Code Organization Principles
- **Separation of Concerns**: Clear boundaries between data, business logic, and presentation
- **Consistent Patterns**: Registry pattern, template inheritance, route naming
- **Validation Centralization**: Business rules enforced in model layer
- **Error Handling**: Graceful degradation with user feedback<|MERGE_RESOLUTION|>--- conflicted
+++ resolved
@@ -105,13 +105,9 @@
 **Key Methods**:
 - `set_*()` methods with validation and dependency management including archetype enum conversion
 - `get_available_*()` methods for filtered selection options
-<<<<<<< HEAD
 - Chapter management methods (`add_chapter()`, `remove_chapter()`, `get_chapter()`, `update_chapter()`)
 - `to_prompt_text()` - Generate structured output for external use, including suggested secondary character archetypes when none are explicitly selected **and plot line details when a plot line is selected** **and chapter structure when chapters are defined**
-=======
-- `to_prompt_text()` - Generate structured output for external use, including suggested secondary character archetypes when none are explicitly selected **and plot line details when a plot line is selected**
-- `to_prompt_text_for_chapter_outline()` - Generate modified structured output for chapter outline prompts, excluding protagonist_archetype, secondary_archetypes, and selected_plot_line fields
->>>>>>> 61516445
+
 - `to_json()` / `from_json()` - Persistence functionality with automatic enum to string conversion and string to enum parsing
 
 #### 3. Prompt Generation (`prompt.py`)
