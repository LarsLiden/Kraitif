--- conflicted
+++ resolved
@@ -64,23 +64,6 @@
 
 ## Files
 
-<<<<<<< HEAD
-- `story_types.py` - Main implementation of story types and subtypes
-- `demo.py` - Demonstration script showing all story types
-- `app.py` - Flask web application providing a web interface
-- `launch.py` - Launch script for the Flask application
-- `templates/` - HTML templates for the web interface
-- `static/` - CSS and static files for the web interface
-- `tests/test_story_types.py` - Basic tests for the implementation
-=======
-- `story_types.py` - Main implementation of story types, subtypes, and archetypes
-- `demo.py` - Demonstration script showing all story types and archetypes
-- `tests/test_story_types.py` - Comprehensive tests for the implementation
-- `data/` - Folder containing data files:
-  - `story_types_data.json` - Story types and subtypes data
-  - `archetypes.jsonl` - Character archetypes data
->>>>>>> 85751cf8
-
 ## Running the Demo
 
 ```bash
