--- conflicted
+++ resolved
@@ -359,10 +359,6 @@
 
             'protagonist_emotional_function': self.protagonist_emotional_function,
             'secondary_emotional_functions': self.secondary_emotional_functions,
-<<<<<<< HEAD
-            'selected_archetypes': self.selected_archetypes,  # Keep for backward compatibility
-=======
->>>>>>> 2270bc09
             'selected_plot_line': self.selected_plot_line.to_dict() if self.selected_plot_line else None
         }
         return json.dumps(data, indent=2)
