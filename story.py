"""
Story Implementation

This module implements a Story object that backs user choices like genre and sub-genre.
"""

import json
from typing import Optional, Dict, Any, List
from genre import Genre, SubGenre, GenreRegistry
from archetype import ArchetypeRegistry
from style import Style, StyleRegistry
from story_types import StoryTypeRegistry
from emotional_function import EmotionalFunction, EmotionalFunctionRegistry
from plot_line import PlotLine
from functional_role import FunctionalRole, FunctionalRoleRegistry

class Story:
    """Represents a story with user-selected genre and sub-genre."""
    
    def __init__(self):
        """Initialize a new story."""
        self.genre: Optional[Genre] = None
        self.sub_genre: Optional[SubGenre] = None
        self._genre_registry = GenreRegistry()
        self._archetype_registry = ArchetypeRegistry()
        self._style_registry = StyleRegistry()
        self._story_type_registry = StoryTypeRegistry()
        self._emotional_function_registry = EmotionalFunctionRegistry()
        self._functional_role_registry = FunctionalRoleRegistry()

        # Story type selections
        self.story_type_name: Optional[str] = None
        self.subtype_name: Optional[str] = None
        self.key_theme: Optional[str] = None
        self.core_arc: Optional[str] = None
        # Writing style selection
        self.writing_style: Optional[Style] = None
        # Archetype selections - separate protagonist and secondary characters
        self.protagonist_archetype: Optional[str] = None
        self.secondary_archetypes: List[str] = []
<<<<<<< HEAD
=======
        # Emotional function selections
        self.protagonist_emotional_function: Optional[str] = None
        self.secondary_emotional_functions: List[str] = []
        # Keep legacy field for backward compatibility
        self.selected_archetypes: List[str] = []
>>>>>>> cda2d78d

        # Plot line selection
        self.selected_plot_line: Optional[PlotLine] = None

        # Functional role selection
        self.functional_role: Optional[FunctionalRole] = None
    
    def set_story_type_selection(self, story_type_name: str, subtype_name: str, 
                                key_theme: Optional[str] = None, core_arc: Optional[str] = None) -> None:
        """Set story type selections."""
        self.story_type_name = story_type_name
        self.subtype_name = subtype_name
        self.key_theme = key_theme
        self.core_arc = core_arc
    
    def get_story_type_selection(self, story_type_name: str, subtype_name: str) -> Dict[str, Any]:
        """Get story type selections for a specific story type and subtype."""
        if self.story_type_name == story_type_name and self.subtype_name == subtype_name:
            return {
                'key_theme': self.key_theme,
                'core_arc': self.core_arc
            }
        return {}
    
    def set_writing_style(self, style_name: str) -> bool:
        """Set the writing style by name. Returns True if successful."""
        style = self._style_registry.get_style(style_name)
        if style:
            self.writing_style = style
            return True
        return False
    
    def get_available_styles(self) -> List[Style]:
        """Get all available writing styles."""
        return self._style_registry.get_all_styles()
    
    def set_protagonist_emotional_function(self, function_name: str) -> bool:
        """Set the protagonist emotional function. Returns True if successful."""
        emotional_function = self._emotional_function_registry.get_emotional_function(function_name)
        if emotional_function:
            self.protagonist_emotional_function = function_name
            return True
        return False
    
    def set_secondary_emotional_functions(self, function_names: List[str]) -> bool:
        """Set the secondary emotional function selection list. Returns True if successful."""
        # Validate all emotional functions exist
        valid_functions = []
        for name in function_names:
            emotional_function = self._emotional_function_registry.get_emotional_function(name)
            if emotional_function:
                valid_functions.append(name)
        
        if len(valid_functions) == len(function_names):
            self.secondary_emotional_functions = valid_functions
            return True
        return False
    
    def get_available_emotional_functions(self) -> List[EmotionalFunction]:
        """Get all available emotional functions."""
        return self._emotional_function_registry.get_all_emotional_functions()
      
    def set_functional_role(self, role_name: str) -> bool:
        """Set the functional role by name. Returns True if successful."""
        role = self._functional_role_registry.get_functional_role(role_name)
        if role:
            self.functional_role = role
            return True
        return False
    
    def get_available_functional_roles(self) -> List[FunctionalRole]:
        """Get all available functional roles."""
        return self._functional_role_registry.get_all_functional_roles()
    
    def set_genre(self, genre_name: str) -> bool:
        """Set the story genre by name. Returns True if successful."""
        genre = self._genre_registry.get_genre(genre_name)
        if genre:
            self.genre = genre
            # Clear sub-genre if it doesn't belong to this genre
            if self.sub_genre and self.sub_genre not in genre.subgenres:
                self.sub_genre = None
            return True
        return False
    
    def set_sub_genre(self, sub_genre_name: str) -> bool:
        """Set the story sub-genre by name. Returns True if successful."""
        if self.genre:
            sub_genre = self.genre.get_subgenre(sub_genre_name)
            if sub_genre:
                self.sub_genre = sub_genre
                return True
        return False
    
    def get_available_sub_genres(self) -> list:
        """Get available sub-genres for the current genre."""
        if self.genre:
            return self.genre.subgenres
        return []
    
    def set_protagonist_archetype(self, archetype_name: str) -> bool:
        """Set the protagonist archetype. Returns True if successful."""
        archetype = self._archetype_registry.get_archetype(archetype_name)
        if archetype:
            self.protagonist_archetype = archetype_name
            return True
        return False
    
    def set_secondary_archetypes(self, archetype_names: List[str]) -> bool:
        """Set the secondary archetype selection list. Returns True if successful."""
        # Validate all archetypes exist
        valid_archetypes = []
        for name in archetype_names:
            archetype = self._archetype_registry.get_archetype(name)
            if archetype:
                valid_archetypes.append(name)
        
        if len(valid_archetypes) == len(archetype_names):
            self.secondary_archetypes = valid_archetypes
            return True
        return False
    
    def get_typical_archetypes(self) -> List[str]:
        """Get the typical archetypes for the current sub-genre."""
        if self.sub_genre:
            return self.sub_genre.archetypes
        return []
    
    def get_other_archetypes(self) -> List[str]:
        """Get all archetypes that are not typical for the current sub-genre, sorted alphabetically."""
        typical_archetypes = set(self.get_typical_archetypes())
        all_archetypes = self._archetype_registry.list_archetype_names()
        other_archetypes = [name for name in all_archetypes if name not in typical_archetypes]
        return sorted(other_archetypes)
    
    def __str__(self) -> str:
        """String representation of the story."""
        parts = []
        if self.genre:
            parts.append(f"Genre: {self.genre.name}")
        if self.sub_genre:
            parts.append(f"Sub-genre: {self.sub_genre.name}")
        if self.writing_style:
            parts.append(f"Writing Style: {self.writing_style.name}")
        if self.story_type_name and self.subtype_name:
            parts.append(f"Story Type: {self.story_type_name} - {self.subtype_name}")
        if self.protagonist_archetype:
            parts.append(f"Protagonist: {self.protagonist_archetype}")
        if self.secondary_archetypes:
            parts.append(f"Secondary: {', '.join(self.secondary_archetypes)}")
<<<<<<< HEAD
=======
        if self.protagonist_emotional_function:
            parts.append(f"Protagonist Function: {self.protagonist_emotional_function}")
        if self.secondary_emotional_functions:
            parts.append(f"Secondary Functions: {', '.join(self.secondary_emotional_functions)}")
        # Legacy fallback
        elif self.selected_archetypes:
            parts.append(f"Archetypes: {', '.join(self.selected_archetypes)}")
>>>>>>> cda2d78d
        return " | ".join(parts) if parts else "Story with no selections"
    
    def to_prompt_text(self) -> str:
        """Convert story selections to a formatted text suitable for LLM prompts."""
        lines = []
        lines.append("STORY CONFIGURATION:")
        lines.append("=" * 50)
        
        # Story Type and Subtype with detailed information
        if self.story_type_name and self.subtype_name:
            story_type = self._story_type_registry.get_story_type(self.story_type_name)
            if story_type:
                lines.append(f"Story Type: {self.story_type_name}")
                lines.append(f"Description: {story_type.description}")
                if story_type.examples:
                    lines.append(f"Examples: {', '.join(story_type.examples)}")
                
                # Add subtype details
                subtype = story_type.get_subtype(self.subtype_name)
                if subtype:
                    lines.append(f"Story Subtype: {self.subtype_name}")
                    lines.append(f"Subtype Description: {subtype.description}")
                    if subtype.examples:
                        lines.append(f"Subtype Examples: {', '.join(subtype.examples)}")
                
                # Add story type specific details
                if story_type.narrative_rhythm:
                    lines.append(f"Narrative Rhythm: {story_type.narrative_rhythm}")
                
                if story_type.emotional_arc:
                    lines.append(f"Emotional Arc: {' → '.join(story_type.emotional_arc)}")
                
                if story_type.key_moment:
                    lines.append("Key Moments:")
                    for moment in story_type.key_moment:
                        lines.append(f"  • {moment}")
                
                # Add user-selected theme and core arc
                if self.key_theme:
                    lines.append(f"Selected Key Theme: {self.key_theme}")
                
                if self.core_arc:
                    lines.append(f"Selected Core Arc: {self.core_arc}")
                
                lines.append("")
        
        # Genre Information with detailed information
        if self.genre:
            lines.append(f"Genre: {self.genre.name}")
            
            if self.sub_genre:
                lines.append(f"Sub-Genre: {self.sub_genre.name}")
                
                # Add sub-genre details if available
                if hasattr(self.sub_genre, 'plot') and self.sub_genre.plot:
                    lines.append(f"Plot Type: {self.sub_genre.plot}")
                    
                if hasattr(self.sub_genre, 'examples') and self.sub_genre.examples:
                    lines.append(f"Genre Examples: {', '.join(self.sub_genre.examples)}")
            
            lines.append("")
        
        # Writing Style with detailed information
        if self.writing_style:
            lines.append(f"Writing Style: {self.writing_style.name}")
            lines.append(f"Style Description: {self.writing_style.description}")
            
            if hasattr(self.writing_style, 'characteristics') and self.writing_style.characteristics:
                lines.append("Style Characteristics:")
                for characteristic in self.writing_style.characteristics:
                    lines.append(f"  • {characteristic}")
            
            if hasattr(self.writing_style, 'examples') and self.writing_style.examples:
                lines.append(f"Style Examples: {', '.join(self.writing_style.examples)}")
            
            lines.append("")
        
        # Character Archetypes with detailed descriptions
        if self.protagonist_archetype or self.secondary_archetypes:
            lines.append("CHARACTER ARCHETYPES:")
            
            if self.protagonist_archetype:
                protagonist = self._archetype_registry.get_archetype(self.protagonist_archetype)
                lines.append(f"Protagonist: {self.protagonist_archetype}")
                if protagonist:
                    lines.append(f"  Description: {protagonist.description}")
                
                # Add emotional function for protagonist if available
                if self.protagonist_emotional_function:
                    emotion_func = self._emotional_function_registry.get_emotional_function(self.protagonist_emotional_function)
                    lines.append(f"  Emotional Function: {self.protagonist_emotional_function}")
                    if emotion_func:
                        lines.append(f"    Description: {emotion_func.description}")
            
            if self.secondary_archetypes:
                lines.append("Secondary Characters:")
                for i, archetype_name in enumerate(self.secondary_archetypes):
                    archetype = self._archetype_registry.get_archetype(archetype_name)
                    lines.append(f"  • {archetype_name}")
                    if archetype:
                        lines.append(f"    Description: {archetype.description}")
                    
                    # Add emotional function for secondary character if available
                    if i < len(self.secondary_emotional_functions):
                        emotion_func_name = self.secondary_emotional_functions[i]
                        emotion_func = self._emotional_function_registry.get_emotional_function(emotion_func_name)
                        lines.append(f"    Emotional Function: {emotion_func_name}")
                        if emotion_func:
                            lines.append(f"      Description: {emotion_func.description}")
            elif self.protagonist_archetype and self.sub_genre:
                # If no secondary characters are selected, suggest typical ones for the sub-genre
                typical_secondary = [arch for arch in self.get_typical_archetypes() 
                                   if arch != self.protagonist_archetype]
                if typical_secondary:
                    lines.append("Suggested Secondary Characters (typical for this genre):")
                    for archetype_name in typical_secondary:
                        archetype = self._archetype_registry.get_archetype(archetype_name)
                        lines.append(f"  • {archetype_name}")
                        if archetype:
                            lines.append(f"    Description: {archetype.description}")
            
            lines.append("")
        
        # Add a footer note
        lines.append("=" * 50)
        lines.append("Use this configuration to guide the story creation process.")
        
        return "\n".join(lines)
    
    def set_selected_plot_line(self, plot_line: PlotLine) -> bool:
        """Set the selected plot line for the story."""
        if plot_line and hasattr(plot_line, 'name') and hasattr(plot_line, 'plotline'):
            self.selected_plot_line = plot_line
            return True
        return False
    
    def get_selected_plot_line(self) -> Optional[PlotLine]:
        """Get the selected plot line."""
        return self.selected_plot_line
    
    def clear_selected_plot_line(self) -> None:
        """Clear the selected plot line."""
        self.selected_plot_line = None
    
    def to_json(self) -> str:
        """Serialize story to JSON string."""
        data = {
            'story_type_name': self.story_type_name,
            'subtype_name': self.subtype_name,
            'key_theme': self.key_theme,
            'core_arc': self.core_arc,
            'genre_name': self.genre.name if self.genre else None,
            'sub_genre_name': self.sub_genre.name if self.sub_genre else None,
            'writing_style_name': self.writing_style.name if self.writing_style else None,
            'functional_role_name': self.functional_role.name if self.functional_role else None,
            'protagonist_archetype': self.protagonist_archetype,
            'secondary_archetypes': self.secondary_archetypes,
<<<<<<< HEAD
=======
            'protagonist_emotional_function': self.protagonist_emotional_function,
            'secondary_emotional_functions': self.secondary_emotional_functions,
            'selected_archetypes': self.selected_archetypes  # Keep for backward compatibility
            'selected_archetypes': self.selected_archetypes,  # Keep for backward compatibility
>>>>>>> cda2d78d
            'selected_plot_line': self.selected_plot_line.to_dict() if self.selected_plot_line else None
        }
        return json.dumps(data, indent=2)
    
    def from_json(self, json_str: str) -> bool:
        """Load story from JSON string. Returns True if successful."""
        try:
            data = json.loads(json_str)
            
            # Ensure data is a dictionary
            if not isinstance(data, dict):
                return False
            
            # Load story type data
            self.story_type_name = data.get('story_type_name')
            self.subtype_name = data.get('subtype_name')
            self.key_theme = data.get('key_theme')
            self.core_arc = data.get('core_arc')
            
            # Load genre data
            genre_name = data.get('genre_name')
            if genre_name:
                self.set_genre(genre_name)
                
            sub_genre_name = data.get('sub_genre_name')
            if sub_genre_name:
                self.set_sub_genre(sub_genre_name)
            
            # Load writing style data
            writing_style_name = data.get('writing_style_name')
            if writing_style_name:
                self.set_writing_style(writing_style_name)
            
            # Load functional role data
            functional_role_name = data.get('functional_role_name')
            if functional_role_name:
                self.set_functional_role(functional_role_name)
            
            # Load archetype selections
            protagonist_archetype = data.get('protagonist_archetype')
            if protagonist_archetype:
                self.set_protagonist_archetype(protagonist_archetype)
                
            secondary_archetypes = data.get('secondary_archetypes', [])
            if secondary_archetypes:
                self.set_secondary_archetypes(secondary_archetypes)
            
<<<<<<< HEAD
=======
            # Load emotional function selections
            protagonist_emotional_function = data.get('protagonist_emotional_function')
            if protagonist_emotional_function:
                self.set_protagonist_emotional_function(protagonist_emotional_function)
                
            secondary_emotional_functions = data.get('secondary_emotional_functions', [])
            if secondary_emotional_functions:
                self.set_secondary_emotional_functions(secondary_emotional_functions)
            
            # Legacy support for old save format
            selected_archetypes = data.get('selected_archetypes', [])
            if selected_archetypes and not self.protagonist_archetype and not self.secondary_archetypes:
                self.set_archetypes(selected_archetypes)
            
>>>>>>> cda2d78d
            # Load selected plot line
            selected_plot_line_data = data.get('selected_plot_line')
            if selected_plot_line_data and isinstance(selected_plot_line_data, dict):
                if 'name' in selected_plot_line_data and 'plotline' in selected_plot_line_data:
                    plot_line = PlotLine(
                        name=selected_plot_line_data['name'],
                        plotline=selected_plot_line_data['plotline']
                    )
                    self.set_selected_plot_line(plot_line)
                
            return True
        except (json.JSONDecodeError, KeyError, TypeError):
            return False<|MERGE_RESOLUTION|>--- conflicted
+++ resolved
@@ -38,14 +38,11 @@
         # Archetype selections - separate protagonist and secondary characters
         self.protagonist_archetype: Optional[str] = None
         self.secondary_archetypes: List[str] = []
-<<<<<<< HEAD
-=======
+
         # Emotional function selections
         self.protagonist_emotional_function: Optional[str] = None
         self.secondary_emotional_functions: List[str] = []
-        # Keep legacy field for backward compatibility
-        self.selected_archetypes: List[str] = []
->>>>>>> cda2d78d
+
 
         # Plot line selection
         self.selected_plot_line: Optional[PlotLine] = None
@@ -196,16 +193,12 @@
             parts.append(f"Protagonist: {self.protagonist_archetype}")
         if self.secondary_archetypes:
             parts.append(f"Secondary: {', '.join(self.secondary_archetypes)}")
-<<<<<<< HEAD
-=======
+
         if self.protagonist_emotional_function:
             parts.append(f"Protagonist Function: {self.protagonist_emotional_function}")
         if self.secondary_emotional_functions:
             parts.append(f"Secondary Functions: {', '.join(self.secondary_emotional_functions)}")
-        # Legacy fallback
-        elif self.selected_archetypes:
-            parts.append(f"Archetypes: {', '.join(self.selected_archetypes)}")
->>>>>>> cda2d78d
+
         return " | ".join(parts) if parts else "Story with no selections"
     
     def to_prompt_text(self) -> str:
@@ -363,13 +356,9 @@
             'functional_role_name': self.functional_role.name if self.functional_role else None,
             'protagonist_archetype': self.protagonist_archetype,
             'secondary_archetypes': self.secondary_archetypes,
-<<<<<<< HEAD
-=======
+
             'protagonist_emotional_function': self.protagonist_emotional_function,
             'secondary_emotional_functions': self.secondary_emotional_functions,
-            'selected_archetypes': self.selected_archetypes  # Keep for backward compatibility
-            'selected_archetypes': self.selected_archetypes,  # Keep for backward compatibility
->>>>>>> cda2d78d
             'selected_plot_line': self.selected_plot_line.to_dict() if self.selected_plot_line else None
         }
         return json.dumps(data, indent=2)
@@ -417,8 +406,6 @@
             if secondary_archetypes:
                 self.set_secondary_archetypes(secondary_archetypes)
             
-<<<<<<< HEAD
-=======
             # Load emotional function selections
             protagonist_emotional_function = data.get('protagonist_emotional_function')
             if protagonist_emotional_function:
@@ -428,12 +415,6 @@
             if secondary_emotional_functions:
                 self.set_secondary_emotional_functions(secondary_emotional_functions)
             
-            # Legacy support for old save format
-            selected_archetypes = data.get('selected_archetypes', [])
-            if selected_archetypes and not self.protagonist_archetype and not self.secondary_archetypes:
-                self.set_archetypes(selected_archetypes)
-            
->>>>>>> cda2d78d
             # Load selected plot line
             selected_plot_line_data = data.get('selected_plot_line')
             if selected_plot_line_data and isinstance(selected_plot_line_data, dict):
