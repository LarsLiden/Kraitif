--- conflicted
+++ resolved
@@ -10,14 +10,9 @@
 from archetype import ArchetypeRegistry
 from style import Style, StyleRegistry
 from story_types import StoryTypeRegistry
-<<<<<<< HEAD
 from emotional_function import EmotionalFunction, EmotionalFunctionRegistry
-=======
 from plot_line import PlotLine
 from functional_role import FunctionalRole, FunctionalRoleRegistry
-
->>>>>>> 3744317d
-
 
 class Story:
     """Represents a story with user-selected genre and sub-genre."""
@@ -30,11 +25,9 @@
         self._archetype_registry = ArchetypeRegistry()
         self._style_registry = StyleRegistry()
         self._story_type_registry = StoryTypeRegistry()
-<<<<<<< HEAD
         self._emotional_function_registry = EmotionalFunctionRegistry()
-=======
         self._functional_role_registry = FunctionalRoleRegistry()
->>>>>>> 3744317d
+
         # Story type selections
         self.story_type_name: Optional[str] = None
         self.subtype_name: Optional[str] = None
@@ -86,7 +79,6 @@
         """Get all available writing styles."""
         return self._style_registry.get_all_styles()
     
-<<<<<<< HEAD
     def set_protagonist_emotional_function(self, function_name: str) -> bool:
         """Set the protagonist emotional function. Returns True if successful."""
         emotional_function = self._emotional_function_registry.get_emotional_function(function_name)
@@ -112,7 +104,7 @@
     def get_available_emotional_functions(self) -> List[EmotionalFunction]:
         """Get all available emotional functions."""
         return self._emotional_function_registry.get_all_emotional_functions()
-=======
+      
     def set_functional_role(self, role_name: str) -> bool:
         """Set the functional role by name. Returns True if successful."""
         role = self._functional_role_registry.get_functional_role(role_name)
@@ -124,7 +116,6 @@
     def get_available_functional_roles(self) -> List[FunctionalRole]:
         """Get all available functional roles."""
         return self._functional_role_registry.get_all_functional_roles()
->>>>>>> 3744317d
     
     def set_genre(self, genre_name: str) -> bool:
         """Set the story genre by name. Returns True if successful."""
@@ -422,14 +413,11 @@
             'functional_role_name': self.functional_role.name if self.functional_role else None,
             'protagonist_archetype': self.protagonist_archetype,
             'secondary_archetypes': self.secondary_archetypes,
-<<<<<<< HEAD
             'protagonist_emotional_function': self.protagonist_emotional_function,
             'secondary_emotional_functions': self.secondary_emotional_functions,
             'selected_archetypes': self.selected_archetypes  # Keep for backward compatibility
-=======
             'selected_archetypes': self.selected_archetypes,  # Keep for backward compatibility
             'selected_plot_line': self.selected_plot_line.to_dict() if self.selected_plot_line else None
->>>>>>> 3744317d
         }
         return json.dumps(data, indent=2)
     
