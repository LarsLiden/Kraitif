"""
Story Implementation

This module implements a Story object that backs user choices like genre and sub-genre.
"""

import json
from typing import Optional, Dict, Any, List, Union
from genre import Genre, SubGenre, GenreRegistry
from archetype import ArchetypeRegistry, ArchetypeEnum
from style import Style, StyleRegistry
from story_types import StoryTypeRegistry
from emotional_function import EmotionalFunction, EmotionalFunctionRegistry
from plot_line import PlotLine
from functional_role import FunctionalRole, FunctionalRoleRegistry
from character import Character

class Story:
    """Represents a story with user-selected genre and sub-genre."""
    
    def __init__(self):
        """Initialize a new story."""
        self.genre: Optional[Genre] = None
        self.sub_genre: Optional[SubGenre] = None
        self._genre_registry = GenreRegistry()
        self._archetype_registry = ArchetypeRegistry()
        self._style_registry = StyleRegistry()
        self._story_type_registry = StoryTypeRegistry()
        self._emotional_function_registry = EmotionalFunctionRegistry()
        self._functional_role_registry = FunctionalRoleRegistry()

        # Story type selections
        self.story_type_name: Optional[str] = None
        self.subtype_name: Optional[str] = None
        self.key_theme: Optional[str] = None
        self.core_arc: Optional[str] = None
        # Writing style selection
        self.writing_style: Optional[Style] = None
        
        # Archetype selections - separate protagonist and secondary characters
        self.protagonist_archetype: Optional[ArchetypeEnum] = None
        self.secondary_archetypes: List[ArchetypeEnum] = []

        # Character selections
        self.characters: List[Character] = []

        # Plot line selection
        self.selected_plot_line: Optional[PlotLine] = None
    
    def set_story_type_selection(self, story_type_name: str, subtype_name: str, 
                                key_theme: Optional[str] = None, core_arc: Optional[str] = None) -> None:
        """Set story type selections."""
        self.story_type_name = story_type_name
        self.subtype_name = subtype_name
        self.key_theme = key_theme
        self.core_arc = core_arc
    
    def get_story_type_selection(self, story_type_name: str, subtype_name: str) -> Dict[str, Any]:
        """Get story type selections for a specific story type and subtype."""
        if self.story_type_name == story_type_name and self.subtype_name == subtype_name:
            return {
                'key_theme': self.key_theme,
                'core_arc': self.core_arc
            }
        return {}
    
    def set_writing_style(self, style_name: str) -> bool:
        """Set the writing style by name. Returns True if successful."""
        style = self._style_registry.get_style(style_name)
        if style:
            self.writing_style = style
            return True
        return False
    
    def get_available_styles(self) -> List[Style]:
        """Get all available writing styles."""
        return self._style_registry.get_all_styles()
    
    def get_available_emotional_functions(self) -> List[EmotionalFunction]:
        """Get all available emotional functions."""
        return self._emotional_function_registry.get_all_emotional_functions()
    
    def get_available_functional_roles(self) -> List[FunctionalRole]:
        """Get all available functional roles."""
        return self._functional_role_registry.get_all_functional_roles()
    
    def add_character(self, character: Character) -> bool:
        """Add a character to the story. Returns True if successful."""
        if character and isinstance(character, Character):
            self.characters.append(character)
            return True
        return False
    
    def remove_character(self, character_name: str) -> bool:
        """Remove a character from the story by name. Returns True if successful."""
        for i, character in enumerate(self.characters):
            if character.name == character_name:
                self.characters.pop(i)
                return True
        return False
    
    def get_character(self, character_name: str) -> Optional[Character]:
        """Get a character by name."""
        for character in self.characters:
            if character.name == character_name:
                return character
        return None
    
    def get_protagonist(self) -> Optional[Character]:
        """Get the protagonist character (first character with Protagonist functional role)."""
        from functional_role import FunctionalRoleEnum
        for character in self.characters:
            if character.functional_role == FunctionalRoleEnum.PROTAGONIST:
                return character
        return None
    
    def get_secondary_characters(self) -> List[Character]:
        """Get all non-protagonist characters."""
        from functional_role import FunctionalRoleEnum
        return [char for char in self.characters if char.functional_role != FunctionalRoleEnum.PROTAGONIST]
    
    def set_genre(self, genre_name: str) -> bool:
        """Set the story genre by name. Returns True if successful."""
        genre = self._genre_registry.get_genre(genre_name)
        if genre:
            self.genre = genre
            # Clear sub-genre if it doesn't belong to this genre
            if self.sub_genre and self.sub_genre not in genre.subgenres:
                self.sub_genre = None
            return True
        return False
    
    def set_sub_genre(self, sub_genre_name: str) -> bool:
        """Set the story sub-genre by name. Returns True if successful."""
        if self.genre:
            sub_genre = self.genre.get_subgenre(sub_genre_name)
            if sub_genre:
                self.sub_genre = sub_genre
                return True
        return False
    
    def get_available_sub_genres(self) -> list:
        """Get available sub-genres for the current genre."""
        if self.genre:
            return self.genre.subgenres
        return []
    
    def get_typical_archetypes(self) -> List[str]:
        """Get the typical archetypes for the current sub-genre."""
        if self.sub_genre:
            return self.sub_genre.archetypes
        return []
    
    def get_other_archetypes(self) -> List[str]:
        """Get all archetypes that are not typical for the current sub-genre, sorted alphabetically."""
        typical_archetypes = set(self.get_typical_archetypes())
        all_archetypes = self._archetype_registry.list_archetype_names()
        other_archetypes = [name for name in all_archetypes if name not in typical_archetypes]
        return sorted(other_archetypes)
    
    def set_protagonist_archetype(self, archetype: Union[str, ArchetypeEnum]) -> bool:
        """Set the protagonist archetype by name or enum. Returns True if successful."""
        if archetype:
            if isinstance(archetype, str):
                # Convert string to enum
                try:
                    enum_value = ArchetypeEnum(archetype)
                    self.protagonist_archetype = enum_value
                    return True
                except ValueError:
                    return False
            elif isinstance(archetype, ArchetypeEnum):
                self.protagonist_archetype = archetype
                return True
        return False
    
    def set_secondary_archetypes(self, archetypes: Union[List[str], List[ArchetypeEnum]]) -> bool:
        """Set secondary archetypes by names or enums. Returns True if successful."""
        if isinstance(archetypes, list):
            # Convert all items to enum values
            enum_archetypes = []
            for archetype in archetypes:
                if archetype and isinstance(archetype, str):
                    try:
                        enum_value = ArchetypeEnum(archetype)
                        enum_archetypes.append(enum_value)
                    except ValueError:
                        # If any archetype is invalid, return False
                        return False
                elif isinstance(archetype, ArchetypeEnum):
                    enum_archetypes.append(archetype)
                elif archetype:  # Any non-empty invalid type
                    return False
            
            self.secondary_archetypes = enum_archetypes
            return True
        return False
    
    def __str__(self) -> str:
        """String representation of the story."""
        parts = []
        if self.genre:
            parts.append(f"Genre: {self.genre.name}")
        if self.sub_genre:
            parts.append(f"Sub-genre: {self.sub_genre.name}")
        if self.writing_style:
            parts.append(f"Writing Style: {self.writing_style.name}")
        if self.story_type_name and self.subtype_name:
            parts.append(f"Story Type: {self.story_type_name} - {self.subtype_name}")
        
        if self.characters:
            protagonist = self.get_protagonist()
            if protagonist:
                parts.append(f"Protagonist: {protagonist.name} ({protagonist.archetype.value})")
            
            secondary_chars = self.get_secondary_characters()
            if secondary_chars:
                char_names = [f"{char.name} ({char.archetype.value})" for char in secondary_chars]
                parts.append(f"Secondary: {', '.join(char_names)}")
        
        # Also show simple archetype fields (separate from character objects)
        if self.protagonist_archetype:
            parts.append(f"Protagonist Archetype: {self.protagonist_archetype.value}")
        
        if self.secondary_archetypes:
            archetype_names = [archetype.value for archetype in self.secondary_archetypes]
            parts.append(f"Secondary Archetypes: {', '.join(archetype_names)}")

        return " | ".join(parts) if parts else "Story with no selections"
    
    def to_prompt_text(self) -> str:
        """Convert story selections to a formatted text suitable for LLM prompts."""
        lines = []
        lines.append("STORY CONFIGURATION:")
        lines.append("=" * 50)
        
        # Story Type and Subtype with detailed information
        if self.story_type_name and self.subtype_name:
            story_type = self._story_type_registry.get_story_type(self.story_type_name)
            if story_type:
                lines.append(f"Story Type: {self.story_type_name}")
                lines.append(f"Description: {story_type.description}")
                if story_type.examples:
                    lines.append(f"Examples: {', '.join(story_type.examples)}")
                
                # Add subtype details
                subtype = story_type.get_subtype(self.subtype_name)
                if subtype:
                    lines.append(f"Story Subtype: {self.subtype_name}")
                    lines.append(f"Subtype Description: {subtype.description}")
                    if subtype.examples:
                        lines.append(f"Subtype Examples: {', '.join(subtype.examples)}")
                
                # Add story type specific details
                if story_type.narrative_rhythm:
                    lines.append(f"Narrative Rhythm: {story_type.narrative_rhythm}")
                
                if story_type.emotional_arc:
                    lines.append(f"Emotional Arc: {' → '.join(story_type.emotional_arc)}")
                
                if story_type.key_moment:
                    lines.append("Key Moments:")
                    for moment in story_type.key_moment:
                        lines.append(f"  • {moment}")
                
                # Add user-selected theme and core arc
                if self.key_theme:
                    lines.append(f"Selected Key Theme: {self.key_theme}")
                
                if self.core_arc:
                    lines.append(f"Selected Core Arc: {self.core_arc}")
                
                lines.append("")
        
        # Genre Information with detailed information
        if self.genre:
            lines.append(f"Genre: {self.genre.name}")
            
            if self.sub_genre:
                lines.append(f"Sub-Genre: {self.sub_genre.name}")
                
                # Add sub-genre details if available
                if hasattr(self.sub_genre, 'plot') and self.sub_genre.plot:
                    lines.append(f"Plot Type: {self.sub_genre.plot}")
                    
                if hasattr(self.sub_genre, 'examples') and self.sub_genre.examples:
                    lines.append(f"Genre Examples: {', '.join(self.sub_genre.examples)}")
            
            lines.append("")
        
        # Writing Style with detailed information
        if self.writing_style:
            lines.append(f"Writing Style: {self.writing_style.name}")
            lines.append(f"Style Description: {self.writing_style.description}")
            
            if hasattr(self.writing_style, 'characteristics') and self.writing_style.characteristics:
                lines.append("Style Characteristics:")
                for characteristic in self.writing_style.characteristics:
                    lines.append(f"  • {characteristic}")
            
            if hasattr(self.writing_style, 'examples') and self.writing_style.examples:
                lines.append(f"Style Examples: {', '.join(self.writing_style.examples)}")
            
            lines.append("")
        
        # Character Archetypes with detailed descriptions
        # Show full Character objects if they exist
        if self.characters:
            lines.append("CHARACTER ARCHETYPES:")
            
            protagonist = self.get_protagonist()
            if protagonist:
                archetype_obj = self._archetype_registry.get_archetype(protagonist.archetype.value)
                lines.append(f"Protagonist: {protagonist.name}")
                lines.append(f"  Archetype: {protagonist.archetype.value}")
                if archetype_obj:
                    lines.append(f"  Description: {archetype_obj.description}")
                lines.append(f"  Functional Role: {protagonist.functional_role.value}")
                lines.append(f"  Emotional Function: {protagonist.emotional_function.value}")
                emotion_func = self._emotional_function_registry.get_emotional_function(protagonist.emotional_function.value)
                if emotion_func:
                    lines.append(f"    Description: {emotion_func.description}")
                if protagonist.backstory:
                    lines.append(f"  Backstory: {protagonist.backstory}")
                if protagonist.character_arc:
                    lines.append(f"  Character Arc: {protagonist.character_arc}")
            
            secondary_chars = self.get_secondary_characters()
            if secondary_chars:
                lines.append("Secondary Characters:")
                for character in secondary_chars:
                    archetype_obj = self._archetype_registry.get_archetype(character.archetype.value)
                    lines.append(f"  • {character.name}")
                    lines.append(f"    Archetype: {character.archetype.value}")
                    if archetype_obj:
                        lines.append(f"    Description: {archetype_obj.description}")
                    lines.append(f"    Functional Role: {character.functional_role.value}")
                    lines.append(f"    Emotional Function: {character.emotional_function.value}")
                    emotion_func = self._emotional_function_registry.get_emotional_function(character.emotional_function.value)
                    if emotion_func:
                        lines.append(f"      Description: {emotion_func.description}")
                    if character.backstory:
                        lines.append(f"    Backstory: {character.backstory}")
                    if character.character_arc:
                        lines.append(f"    Character Arc: {character.character_arc}")
            elif protagonist and self.sub_genre:
                # If no secondary characters are defined, suggest typical ones for the sub-genre
                typical_secondary = [arch for arch in self.get_typical_archetypes() 
                                   if arch != protagonist.archetype.value]
                if typical_secondary:
                    lines.append("Suggested Secondary Characters (typical for this genre):")
                    for archetype_name in typical_secondary:
                        archetype = self._archetype_registry.get_archetype(archetype_name)
                        lines.append(f"  • {archetype_name}")
                        if archetype:
                            lines.append(f"    Description: {archetype.description}")
            
            lines.append("")
        
<<<<<<< HEAD
        # Plot Line Information
        if self.selected_plot_line:
            lines.append("SELECTED PLOT LINE:")
            lines.append(f"Name: {self.selected_plot_line.name}")
            lines.append(f"Plot Line: {self.selected_plot_line.plotline}")
=======
        # Show archetype selections from web UI (protagonist_archetype and secondary_archetypes fields)
        # These are separate from the Character objects and used by the current web UI
        elif self.protagonist_archetype or self.secondary_archetypes:
            lines.append("CHARACTER ARCHETYPES:")
            
            # Show protagonist archetype
            if self.protagonist_archetype:
                archetype_obj = self._archetype_registry.get_archetype(self.protagonist_archetype.value)
                lines.append(f"Protagonist Archetype: {self.protagonist_archetype.value}")
                if archetype_obj:
                    lines.append(f"  Description: {archetype_obj.description}")
            
            # Show secondary archetypes
            if self.secondary_archetypes:
                lines.append("Secondary Character Archetypes:")
                for archetype_enum in self.secondary_archetypes:
                    archetype_obj = self._archetype_registry.get_archetype(archetype_enum.value)
                    lines.append(f"  • {archetype_enum.value}")
                    if archetype_obj:
                        lines.append(f"    Description: {archetype_obj.description}")
            
            # If no secondary archetypes are selected, suggest typical ones for the sub-genre
            elif not self.secondary_archetypes and self.protagonist_archetype and self.sub_genre:
                typical_secondary = [arch for arch in self.get_typical_archetypes() 
                                   if arch != self.protagonist_archetype.value]
                if typical_secondary:
                    lines.append("Suggested Secondary Character Archetypes (typical for this genre):")
                    for archetype_name in typical_secondary:
                        archetype = self._archetype_registry.get_archetype(archetype_name)
                        lines.append(f"  • {archetype_name}")
                        if archetype:
                            lines.append(f"    Description: {archetype.description}")
            
>>>>>>> b6114aba
            lines.append("")
        
        # Add a footer note
        lines.append("=" * 50)
        lines.append("Use this configuration to guide the story creation process.")
        
        return "\n".join(lines)
    
    def set_selected_plot_line(self, plot_line: PlotLine) -> bool:
        """Set the selected plot line for the story."""
        if plot_line and hasattr(plot_line, 'name') and hasattr(plot_line, 'plotline'):
            self.selected_plot_line = plot_line
            return True
        return False
    
    def get_selected_plot_line(self) -> Optional[PlotLine]:
        """Get the selected plot line."""
        return self.selected_plot_line
    
    def clear_selected_plot_line(self) -> None:
        """Clear the selected plot line."""
        self.selected_plot_line = None
    
    def to_json(self) -> str:
        """Serialize story to JSON string."""
        data = {
            'story_type_name': self.story_type_name,
            'subtype_name': self.subtype_name,
            'key_theme': self.key_theme,
            'core_arc': self.core_arc,
            'genre_name': self.genre.name if self.genre else None,
            'sub_genre_name': self.sub_genre.name if self.sub_genre else None,
            'writing_style_name': self.writing_style.name if self.writing_style else None,
            'protagonist_archetype': self.protagonist_archetype.value if self.protagonist_archetype else None,
            'secondary_archetypes': [archetype.value for archetype in self.secondary_archetypes],
            'characters': [char.to_dict() for char in self.characters],
            'selected_plot_line': self.selected_plot_line.to_dict() if self.selected_plot_line else None
        }
        return json.dumps(data, indent=2)
    
    def from_json(self, json_str: str) -> bool:
        """Load story from JSON string. Returns True if successful."""
        try:
            data = json.loads(json_str)
            
            # Ensure data is a dictionary
            if not isinstance(data, dict):
                return False
            
            # Load story type data
            self.story_type_name = data.get('story_type_name')
            self.subtype_name = data.get('subtype_name')
            self.key_theme = data.get('key_theme')
            self.core_arc = data.get('core_arc')
            
            # Load genre data
            genre_name = data.get('genre_name')
            if genre_name:
                self.set_genre(genre_name)
                
            sub_genre_name = data.get('sub_genre_name')
            if sub_genre_name:
                self.set_sub_genre(sub_genre_name)
            
            # Load writing style data
            writing_style_name = data.get('writing_style_name')
            if writing_style_name:
                self.set_writing_style(writing_style_name)
            
            # Load characters
            characters_data = data.get('characters', [])
            self.characters = []
            for char_data in characters_data:
                character = Character.from_dict(char_data)
                if character:
                    self.characters.append(character)
            
            # Load selected plot line
            selected_plot_line_data = data.get('selected_plot_line')
            if selected_plot_line_data and isinstance(selected_plot_line_data, dict):
                if 'name' in selected_plot_line_data and 'plotline' in selected_plot_line_data:
                    plot_line = PlotLine(
                        name=selected_plot_line_data['name'],
                        plotline=selected_plot_line_data['plotline']
                    )
                    self.set_selected_plot_line(plot_line)
            
            # Load archetype fields - convert strings to enums
            protagonist_archetype_str = data.get('protagonist_archetype')
            if protagonist_archetype_str:
                self.set_protagonist_archetype(protagonist_archetype_str)
            
            secondary_archetypes_strs = data.get('secondary_archetypes', [])
            if secondary_archetypes_strs:
                self.set_secondary_archetypes(secondary_archetypes_strs)
                
            return True
        except (json.JSONDecodeError, KeyError, TypeError):
            return False<|MERGE_RESOLUTION|>--- conflicted
+++ resolved
@@ -357,13 +357,13 @@
             
             lines.append("")
         
-<<<<<<< HEAD
+
         # Plot Line Information
         if self.selected_plot_line:
             lines.append("SELECTED PLOT LINE:")
             lines.append(f"Name: {self.selected_plot_line.name}")
             lines.append(f"Plot Line: {self.selected_plot_line.plotline}")
-=======
+
         # Show archetype selections from web UI (protagonist_archetype and secondary_archetypes fields)
         # These are separate from the Character objects and used by the current web UI
         elif self.protagonist_archetype or self.secondary_archetypes:
@@ -397,7 +397,6 @@
                         if archetype:
                             lines.append(f"    Description: {archetype.description}")
             
->>>>>>> b6114aba
             lines.append("")
         
         # Add a footer note
