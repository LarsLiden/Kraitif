--- conflicted
+++ resolved
@@ -36,17 +36,12 @@
 **Left Panel**: 
 - Shows save and load buttons at the top
 - Displays the choices that the user has made so far (choices are stored in the story class)
-<<<<<<< HEAD
+
 - Contains separate expandable details panels inside the "Your Story Selections" section:
   - **Story Type Panel**: Shows story type name with expandable details including description, examples, emotional arc, key moments, and common elements
   - **Story Sub-Type Panel**: Shows story sub-type name with expandable details specific to the sub-type including description and examples
   - Both panels persist across all pages once selections are made and can be expanded/collapsed independently
-=======
-- Contains an expandable details panel inside the "Your Story Selections" section that shows:
-  - Story type description, examples, emotional arc, key moments, and common elements
-  - This details panel persists across all pages once a story type is selected
 - Displays selected archetypes when multiple are chosen
->>>>>>> e0e7f740
 
 **Right Panel**: 
 - Shows the options that the user can choose from
