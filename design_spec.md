--- conflicted
+++ resolved
@@ -35,14 +35,11 @@
 
 **Left Panel**: 
 - Shows save and load buttons at the top
-<<<<<<< HEAD
-- Displays selected archetypes when multiple are chosen
-=======
 - Displays the choices that the user has made so far (choices are stored in the story class)
 - Contains an expandable details panel inside the "Your Story Selections" section that shows:
   - Story type description, examples, emotional arc, key moments, and common elements
   - This details panel persists across all pages once a story type is selected
->>>>>>> 11bd36ef
+- Displays selected archetypes when multiple are chosen
 
 **Right Panel**: 
 - Shows the options that the user can choose from
