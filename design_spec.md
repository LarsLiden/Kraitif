--- conflicted
+++ resolved
@@ -15,15 +15,10 @@
 - **Story Type & Subtype Selection**: Users click to navigate between these steps
 - **Key Theme Selection**: Clicking a theme card immediately submits and proceeds to core arc selection
 - **Core Arc Selection**: Clicking an arc card immediately submits and proceeds to genre selection  
-<<<<<<< HEAD
 - **Genre Selection**: Clicking a genre card immediately submits and proceeds to sub-genre selection
 - **Sub-Genre Selection**: Clicking a sub-genre card immediately submits and completes the story
 
 All selection steps (themes, arcs, genres, and sub-genres) use a consistent card-based UI with hover effects and visual selection states for optimal user experience.
-=======
-- **Genre Selection**: Selecting a genre card automatically submits and proceeds to sub-genre selection
-- **Sub-Genre Selection**: Selecting a radio button automatically submits and completes the story
->>>>>>> f8d68566
 
 ### UI Cleanup
 The following pages have been streamlined to show only essential elements:
