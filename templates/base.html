<!DOCTYPE html>
<html lang="en">
<head>
    <meta charset="UTF-8">
    <meta name="viewport" content="width=device-width, initial-scale=1.0">
    <title>{% block title %}Story Types{% endblock %}</title>
    <link rel="stylesheet" href="{{ url_for('static', filename='style.css') }}">
</head>
<body>
    <div class="container">
        <!-- Two-panel layout -->
        <div class="two-panel-layout">
            <!-- Left panel for user selections and controls -->
            <div class="left-panel">
                <div class="save-load-controls">
                    <a href="{{ url_for('save_story') }}" class="btn btn-save">📥 Save</a>
                    <form id="load-form" method="POST" action="{{ url_for('load_story') }}" enctype="multipart/form-data" style="display: inline;">
                        <label for="load-file" class="btn btn-load">📤 Load</label>
                        <input type="file" id="load-file" name="file" accept=".json" style="display: none;">
                    </form>
                    <button class="btn btn-new" onclick="confirmNewStory()">🆕 New</button>
                </div>
                
                {% block user_selections %}
                    <div class="user-selections">
                        <h3>Your Story Selections</h3>
                        <div class="selections-content">
                            {% if session.get('story_data') %}
                                {% set story_data = session.get('story_data') %}
                                {% if story_data.get('story_type_name') %}
                                <!-- Story Type with expandable details -->
                                {% if story_type %}
                                <div class="expandable-panel">
                                    <div class="expandable-panel-header" onclick="toggleStoryTypeDetails()">
                                        <div class="expandable-panel-label">
                                            <strong>Story Type:</strong> {{ story_data.get('story_type_name') }}
                                        </div>
                                        <div class="panel-controls">
                                            <a href="{{ url_for('navigate_to_step', step='story_type') }}" class="edit-button" title="Edit Story Type">✏️</a>
                                            <span class="expand-arrow" id="story-type-expand-arrow">▶</span>
                                        </div>
                                    </div>
                                    <div class="expandable-panel-content" id="story-type-details-content">
                                        <div class="section">
                                            <div class="section-title">Description</div>
                                            <div class="section-content">{{ story_type.description }}</div>
                                        </div>

                                        {% if story_type.examples %}
                                        <div class="section">
                                            <div class="section-title">Examples</div>
                                            <div class="section-content">{{ story_type.examples | join(', ') }}</div>
                                        </div>
                                        {% endif %}

                                        {% if story_type.narrative_elements %}
                                        <div class="section">
                                            <div class="section-title">Narrative Elements</div>
                                            <div class="section-content">{{ story_type.narrative_elements }}</div>
                                        </div>
                                        {% endif %}

                                        {% if story_type.emotional_arc %}
                                        <div class="section">
                                            <div class="section-title">Emotional Arc</div>
                                            <div class="section-content">{{ story_type.emotional_arc | arrow_format }}</div>
                                        </div>
                                        {% endif %}

                                        {% if story_type.key_moment %}
                                        <div class="section">
                                            <div class="section-title">Key Moments</div>
                                            <div class="section-content">
                                                <ul style="margin: 0; padding-left: 20px;">
                                                    {% for moment in story_type.key_moment %}
                                                    <li>{{ moment }}</li>
                                                    {% endfor %}
                                                </ul>
                                            </div>
                                        </div>
                                        {% endif %}

                                        {% if story_type.common_elements %}
                                        <div class="section">
                                            <div class="section-title">Common Elements</div>
                                            <div class="section-content">{{ story_type.common_elements | join(', ') }}</div>
                                        </div>
                                        {% endif %}
                                    </div>
                                </div>
                                {% else %}
                                <!-- Fallback for when story_type is not available -->
                                <div class="selection-item">
                                    <div style="display: flex; justify-content: space-between; align-items: center;">
                                        <div>
                                            <strong>Story Type:</strong> {{ story_data.get('story_type_name') }}
                                        </div>
                                        <a href="{{ url_for('navigate_to_step', step='story_type') }}" class="edit-button" title="Edit Story Type">✏️</a>
                                    </div>
                                </div>
                                {% endif %}
                                
                                <!-- Story Sub-Type with expandable details (separate from story type) -->
                                {% if story_data.get('subtype_name') %}
                                {% if subtype %}
                                <div class="expandable-panel">
                                    <div class="expandable-panel-header" onclick="toggleSubtypeDetails()">
                                        <div class="expandable-panel-label">
                                            <strong>Story Sub-Type:</strong> {{ story_data.get('subtype_name') }}
                                        </div>
                                        <div class="panel-controls">
                                            <a href="{{ url_for('navigate_to_step', step='subtype') }}" class="edit-button" title="Edit Story Sub-Type">✏️</a>
                                            <span class="expand-arrow" id="subtype-expand-arrow">▶</span>
                                        </div>
                                    </div>
                                    <div class="expandable-panel-content" id="subtype-details-content">
                                        <div class="section">
                                            <div class="section-title">Description</div>
                                            <div class="section-content">{{ subtype.description }}</div>
                                        </div>

                                        {% if subtype.examples %}
                                        <div class="section">
                                            <div class="section-title">Examples</div>
                                            <div class="section-content">{{ subtype.examples | join(', ') }}</div>
                                        </div>
                                        {% endif %}
                                    </div>
                                </div>
                                {% else %}
                                <!-- Fallback for when subtype object is not available -->
                                <div class="selection-item">
                                    <div style="display: flex; justify-content: space-between; align-items: center;">
                                        <div>
                                            <strong>Story Sub-Type:</strong> {{ story_data.get('subtype_name') }}
                                        </div>
                                        <a href="{{ url_for('navigate_to_step', step='subtype') }}" class="edit-button" title="Edit Story Sub-Type">✏️</a>
                                    </div>
                                </div>
                                {% endif %}
                                {% endif %}
                                {% endif %}
                                {% if story_data.get('key_theme') %}
                                <div class="selection-item">
                                    <div style="display: flex; justify-content: space-between; align-items: center;">
                                        <div>
                                            <strong>Key Theme:</strong> {{ story_data.get('key_theme') }}
                                        </div>
                                        <a href="{{ url_for('navigate_to_step', step='key_theme') }}" class="edit-button" title="Edit Key Theme">✏️</a>
                                    </div>
                                </div>
                                {% endif %}
                                {% if story_data.get('core_arc') %}
                                <div class="selection-item">
                                    <div style="display: flex; justify-content: space-between; align-items: center;">
                                        <div>
                                            <strong>Core Arc:</strong> {{ story_data.get('core_arc') }}
                                        </div>
                                        <a href="{{ url_for('navigate_to_step', step='core_arc') }}" class="edit-button" title="Edit Core Arc">✏️</a>
                                    </div>
                                </div>
                                {% endif %}
                                
                                <!-- Genre with expandable details -->
                                {% if story_data.get('genre_name') %}
                                {% if story and story.genre %}
                                <div class="expandable-panel">
                                    <div class="expandable-panel-header" onclick="toggleGenreDetails()">
                                        <div class="expandable-panel-label">
                                            <strong>Genre:</strong> {{ story_data.get('genre_name') }}
                                        </div>
                                        <div class="panel-controls">
                                            <a href="{{ url_for('navigate_to_step', step='genre') }}" class="edit-button" title="Edit Genre">✏️</a>
                                            <span class="expand-arrow" id="genre-expand-arrow">▶</span>
                                        </div>
                                    </div>
                                    <div class="expandable-panel-content" id="genre-details-content">
                                        {% if story.genre.subgenres %}
                                        <div class="section">
                                            <div class="section-title">Sub-Genres</div>
                                            <div class="section-content">
                                                {% for subgenre in story.genre.subgenres %}
                                                    {{ subgenre.name }}{% if not loop.last %}, {% endif %}
                                                {% endfor %}
                                            </div>
                                        </div>
                                        {% endif %}
                                    </div>
                                </div>
                                {% else %}
                                <!-- Fallback for when genre object is not available -->
                                <div class="selection-item">
                                    <div style="display: flex; justify-content: space-between; align-items: center;">
                                        <div>
                                            <strong>Genre:</strong> {{ story_data.get('genre_name') }}
                                        </div>
                                        <a href="{{ url_for('navigate_to_step', step='genre') }}" class="edit-button" title="Edit Genre">✏️</a>
                                    </div>
                                </div>
                                {% endif %}
                                {% endif %}
                                
                                <!-- Sub-Genre with expandable details -->
                                {% if story_data.get('sub_genre_name') %}
                                {% if story and story.sub_genre %}
                                <div class="expandable-panel">
                                    <div class="expandable-panel-header" onclick="toggleSubGenreDetails()">
                                        <div class="expandable-panel-label">
                                            <strong>Sub-Genre:</strong> {{ story_data.get('sub_genre_name') }}
                                        </div>
                                        <div class="panel-controls">
                                            <a href="{{ url_for('navigate_to_step', step='sub_genre') }}" class="edit-button" title="Edit Sub-Genre">✏️</a>
                                            <span class="expand-arrow" id="subgenre-expand-arrow">▶</span>
                                        </div>
                                    </div>
                                    <div class="expandable-panel-content" id="subgenre-details-content">
                                        {% if story.sub_genre.plot %}
                                        <div class="section">
                                            <div class="section-title">Plot Type</div>
                                            <div class="section-content">{{ story.sub_genre.plot }}</div>
                                        </div>
                                        {% endif %}
                                        
                                        {% if story.sub_genre.examples %}
                                        <div class="section">
                                            <div class="section-title">Examples</div>
                                            <div class="section-content">{{ story.sub_genre.examples | join(', ') }}</div>
                                        </div>
                                        {% endif %}
                                        
                                        {% if story.sub_genre.archetypes %}
                                        <div class="section">
                                            <div class="section-title">Typical Archetypes</div>
                                            <div class="section-content">{{ story.sub_genre.archetypes | join(', ') }}</div>
                                        </div>
                                        {% endif %}
                                    </div>
                                </div>
                                {% else %}
                                <!-- Fallback for when sub-genre object is not available -->
                                <div class="selection-item">
                                    <div style="display: flex; justify-content: space-between; align-items: center;">
                                        <div>
                                            <strong>Sub-Genre:</strong> {{ story_data.get('sub_genre_name') }}
                                        </div>
                                        <a href="{{ url_for('navigate_to_step', step='sub_genre') }}" class="edit-button" title="Edit Sub-Genre">✏️</a>
                                    </div>
                                </div>
                                {% endif %}
                                {% endif %}
          
                                <!-- Writing Style with expandable details -->
                                {% if story_data.get('writing_style_name') %}
                                {% if writing_style_obj %}
                                <div class="expandable-panel">
                                    <div class="expandable-panel-header" onclick="toggleWritingStyleDetails()">
                                        <div class="expandable-panel-label">
                                            <strong>Writing Style:</strong> {{ story_data.get('writing_style_name') }}
                                        </div>
                                        <div class="panel-controls">
                                            <a href="{{ url_for('navigate_to_step', step='writing_style') }}" class="edit-button" title="Edit Writing Style">✏️</a>
                                            <span class="expand-arrow" id="writingstyle-expand-arrow">▶</span>
                                        </div>
                                    </div>
                                    <div class="expandable-panel-content" id="writingstyle-details-content">
                                        <div class="section">
                                            <div class="section-title">Description</div>
                                            <div class="section-content">{{ writing_style_obj.description }}</div>
                                        </div>
                                        
                                        {% if writing_style_obj.characteristics %}
                                        <div class="section">
                                            <div class="section-title">Characteristics</div>
                                            <div class="section-content">
                                                <ul style="margin: 0; padding-left: 20px;">
                                                    {% for characteristic in writing_style_obj.characteristics %}
                                                    <li>{{ characteristic }}</li>
                                                    {% endfor %}
                                                </ul>
                                            </div>
                                        </div>
                                        {% endif %}
                                        
                                        {% if writing_style_obj.examples %}
                                        <div class="section">
                                            <div class="section-title">Examples</div>
                                            <div class="section-content">{{ writing_style_obj.examples | join(', ') }}</div>
                                        </div>
                                        {% endif %}
                                    </div>
                                </div>
                                {% else %}
                                <!-- Fallback for when writing style object is not available -->
                                <div class="selection-item">
                                    <div style="display: flex; justify-content: space-between; align-items: center;">
                                        <div>
                                            <strong>Writing Style:</strong> {{ story_data.get('writing_style_name') }}
                                        </div>
                                        <a href="{{ url_for('navigate_to_step', step='writing_style') }}" class="edit-button" title="Edit Writing Style">✏️</a>
                                    </div>
                                </div>
                                {% endif %}
                                {% endif %}

                                <!-- Protagonist with expandable details -->

                                {% if story_data.get('protagonist_archetype') %}
                                {% if protagonist_archetype_obj %}
                                <div class="expandable-panel">
                                    <div class="expandable-panel-header" onclick="toggleProtagonistDetails()">
                                        <div class="expandable-panel-label">
                                            <strong>Protagonist:</strong> {{ story_data.get('protagonist_archetype') }}
                                        </div>
                                        <div class="panel-controls">
                                            <a href="{{ url_for('navigate_to_step', step='protagonist_archetype') }}" class="edit-button" title="Edit Protagonist">✏️</a>
                                            <span class="expand-arrow" id="protagonist-expand-arrow">▶</span>
                                        </div>
                                    </div>
                                    <div class="expandable-panel-content" id="protagonist-details-content">
                                        <div class="section">
                                            <div class="section-title">Description</div>
                                            <div class="section-content">{{ protagonist_archetype_obj.description }}</div>
                                        </div>
                                    </div>
                                </div>
                                {% else %}
                                <!-- Fallback for when protagonist archetype object is not available -->
                                <div class="selection-item">
                                    <div style="display: flex; justify-content: space-between; align-items: center;">
                                        <div>
                                            <strong>Protagonist:</strong> {{ story_data.get('protagonist_archetype') }}
                                        </div>
                                        <a href="{{ url_for('navigate_to_step', step='protagonist_archetype') }}" class="edit-button" title="Edit Protagonist">✏️</a>
                                    </div>
                                </div>
                                {% endif %}
                                {% endif %}
                                
                                <!-- Live Secondary Characters selection (on secondary selection page) -->
                                {% if is_secondary_selection_page and story_data and story_data.get('protagonist_archetype') %}
                                <div class="expandable-panel">
                                    <div class="expandable-panel-header" onclick="toggleLiveSecondaryDetails()">
                                        <div class="expandable-panel-label">
                                            <strong>Secondary Characters:</strong> <span id="live-secondary-list">none</span>
                                        </div>
                                        <div class="panel-controls">
                                            <span class="expand-arrow" id="live-secondary-expand-arrow">▶</span>
                                        </div>
                                    </div>
                                    <div class="expandable-panel-content" id="live-secondary-details-content">
                                        <div id="live-secondary-descriptions"></div>
                                    </div>
                                </div>
                                {% endif %}
                                
                                <!-- Secondary Characters with expandable details -->
                                {% if story_data.get('secondary_archetypes') %}
                                {% if secondary_archetype_objs %}
                                <div class="expandable-panel">
                                    <div class="expandable-panel-header" onclick="toggleSecondaryDetails()">
                                        <div class="expandable-panel-label">
                                            <strong>Secondary Characters:</strong> {{ story_data.get('secondary_archetypes') | join(', ') }}
                                        </div>
                                        <div class="panel-controls">
                                            <a href="{{ url_for('navigate_to_step', step='secondary_archetypes') }}" class="edit-button" title="Edit Secondary Characters">✏️</a>
                                            <span class="expand-arrow" id="secondary-expand-arrow">▶</span>
                                        </div>
                                    </div>
                                    <div class="expandable-panel-content" id="secondary-details-content">
                                        {% for archetype in secondary_archetype_objs %}
                                        <div class="section">
                                            <div class="section-title">{{ archetype.name }}</div>
                                            <div class="section-content">{{ archetype.description }}</div>
                                        </div>
                                        {% endfor %}
                                    </div>
                                </div>
                                {% else %}
                                <!-- Fallback for when secondary archetype objects are not available -->
                                <div class="selection-item">
                                    <div style="display: flex; justify-content: space-between; align-items: center;">
                                        <div>
                                            <strong>Secondary Characters:</strong> {{ story_data.get('secondary_archetypes') | join(', ') }}
                                        </div>
                                        <a href="{{ url_for('navigate_to_step', step='secondary_archetypes') }}" class="edit-button" title="Edit Secondary Characters">✏️</a>
                                    </div>
                                </div>
                                {% endif %}
                                {% endif %}

                                
                                <!-- Selected Plot Line with expandable details -->
                                {% if story and story.selected_plot_line %}
                                <div class="expandable-panel">
                                    <div class="expandable-panel-header" onclick="togglePlotLineDetails()">
                                        <div class="expandable-panel-label">
                                            <strong>Selected Plot Line:</strong> {{ story.selected_plot_line.name }}
                                        </div>
                                        <div class="panel-controls">
                                            <a href="{{ url_for('complete_story_selection') }}" class="edit-button" title="Change Plot Line">✏️</a>
                                            <span class="expand-arrow" id="plotline-expand-arrow">▶</span>
                                        </div>
                                    </div>
                                    <div class="expandable-panel-content" id="plotline-details-content">
                                        <div class="section">
                                            <div class="section-title">Plot Line</div>
                                            <div class="section-content">{{ story.selected_plot_line.plotline }}</div>
                                        </div>
                                    </div>
                                </div>
                                {% endif %}
                                
                                <!-- Note and Generate plot lines button - appears when user has reached protagonist archetype selection -->
                                {% if story_data and story_data.get('protagonist_archetype') %}
                                <div class="secondary-notes-section" id="secondary-notes-section" {% if is_story_complete %}style="display: none;"{% endif %}>
                                    <div class="archetype-selection-info">
                                        <p><strong>Note:</strong> Selection of secondary character archetypes is optional. You can select multiple archetypes or none at all. These will be some of supporting characters in your story. If you don't select any, they will be chosen for you.</p>
                                    </div>
                                </div>
                                <div class="generate-plotlines-section" id="generate-plotlines-section">
                                    <button class="generate-plotlines-button" id="generate-plotlines-button" onclick="handleGeneratePlotLines(event)">
                                        📋 Generate plot lines
                                    </button>
                                </div>
                                <div id="left-panel-loading" style="display: none;" class="loading-message">
                                    <p>Generating potential plot lines. This could take a few moments.</p>
                                </div>
                                {% endif %}
                            {% else %}
                                <div class="no-selections">
                                    No selections made yet. Start by choosing a story type.
                                </div>
                            {% endif %}
                        </div>
                    </div>
                {% endblock %}
            </div>
            
            <!-- Right panel for choices and navigation -->
            <div class="right-panel">
                {% with messages = get_flashed_messages(with_categories=true) %}
                    {% if messages %}
                        <div class="flash-messages">
                            {% for category, message in messages %}
                                <div class="flash-message flash-{{ category }}">{{ message }}</div>
                            {% endfor %}
                        </div>
                    {% endif %}
                {% endwith %}
                {% block content %}{% endblock %}
            </div>
        </div>
    </div>
    
    <script>
        document.getElementById('load-file').addEventListener('change', function(e) {
            if (e.target.files.length > 0) {
                // Submit the form to let the server handle the redirect properly
                document.getElementById('load-form').submit();
            }
        });
        
        function confirmNewStory() {
            if (confirm('Are you sure you want to start a new story? This will clear all your current selections.')) {
                window.location.href = '{{ url_for("new_story") }}';
            }
        }
        
        function toggleStoryTypeDetails() {
            const content = document.getElementById('story-type-details-content');
            const arrow = document.getElementById('story-type-expand-arrow');
            
            if (content && arrow) {
                if (content.style.display === 'none' || content.style.display === '') {
                    content.style.display = 'block';
                    arrow.textContent = '▼';
                } else {
                    content.style.display = 'none';
                    arrow.textContent = '▶';
                }
            }
        }
        
        // Prevent edit button clicks from triggering panel toggle
        document.addEventListener('DOMContentLoaded', function() {
            const editButtons = document.querySelectorAll('.edit-button');
            editButtons.forEach(button => {
                button.addEventListener('click', function(e) {
                    e.stopPropagation();
                });
            });
        });
        
        function toggleSubtypeDetails() {
            const content = document.getElementById('subtype-details-content');
            const arrow = document.getElementById('subtype-expand-arrow');
            
            if (content && arrow) {
                if (content.style.display === 'none' || content.style.display === '') {
                    content.style.display = 'block';
                    arrow.textContent = '▼';
                } else {
                    content.style.display = 'none';
                    arrow.textContent = '▶';
                }
            }
        }
        
        function toggleGenreDetails() {
            const content = document.getElementById('genre-details-content');
            const arrow = document.getElementById('genre-expand-arrow');
            
            if (content && arrow) {
                if (content.style.display === 'none' || content.style.display === '') {
                    content.style.display = 'block';
                    arrow.textContent = '▼';
                } else {
                    content.style.display = 'none';
                    arrow.textContent = '▶';
                }
            }
        }
        
        function toggleSubGenreDetails() {
            const content = document.getElementById('subgenre-details-content');
            const arrow = document.getElementById('subgenre-expand-arrow');
            
            if (content && arrow) {
                if (content.style.display === 'none' || content.style.display === '') {
                    content.style.display = 'block';
                    arrow.textContent = '▼';
                } else {
                    content.style.display = 'none';
                    arrow.textContent = '▶';
                }
            }
        }
        
        function toggleProtagonistDetails() {
            const content = document.getElementById('protagonist-details-content');
            const arrow = document.getElementById('protagonist-expand-arrow');
            
            if (content && arrow) {
                if (content.style.display === 'none' || content.style.display === '') {
                    content.style.display = 'block';
                    arrow.textContent = '▼';
                } else {
                    content.style.display = 'none';
                    arrow.textContent = '▶';
                }
            }
        }
        
        function toggleWritingStyleDetails() {
            const content = document.getElementById('writingstyle-details-content');
            const arrow = document.getElementById('writingstyle-expand-arrow');
            
            if (content && arrow) {
                if (content.style.display === 'none' || content.style.display === '') {
                    content.style.display = 'block';
                    arrow.textContent = '▼';
                } else {
                    content.style.display = 'none';
                    arrow.textContent = '▶';
                }
            }
        }
        
        function toggleSecondaryDetails() {
            const content = document.getElementById('secondary-details-content');
            const arrow = document.getElementById('secondary-expand-arrow');
            
            if (content && arrow) {
                if (content.style.display === 'none' || content.style.display === '') {
                    content.style.display = 'block';
                    arrow.textContent = '▼';
                } else {
                    content.style.display = 'none';
                    arrow.textContent = '▶';
                }
            }
        }
        
<<<<<<< HEAD
        function togglePlotLineDetails() {
            const content = document.getElementById('plotline-details-content');
            const arrow = document.getElementById('plotline-expand-arrow');
=======
        function toggleLiveSecondaryDetails() {
            const content = document.getElementById('live-secondary-details-content');
            const arrow = document.getElementById('live-secondary-expand-arrow');
>>>>>>> 163b38fb
            
            if (content && arrow) {
                if (content.style.display === 'none' || content.style.display === '') {
                    content.style.display = 'block';
                    arrow.textContent = '▼';
                } else {
                    content.style.display = 'none';
                    arrow.textContent = '▶';
                }
            }
        }
        
        function handleGeneratePlotLines(event) {
            // Always prevent default action since this is now a button
            event.preventDefault();
            
            // Hide the button and note, show loading message
            const button = document.getElementById('generate-plotlines-button');
            const notesSection = document.getElementById('secondary-notes-section');
            const plotlinesSection = document.getElementById('generate-plotlines-section');
            const loadingIndicator = document.getElementById('left-panel-loading');
            
            if (button) button.style.display = 'none';
            if (notesSection) notesSection.style.display = 'none';
            if (plotlinesSection) plotlinesSection.style.display = 'none';
            if (loadingIndicator) loadingIndicator.style.display = 'block';
            
            // Make API call to generate plot lines
            fetch('/generate-plot-lines', {
                method: 'POST',
                headers: {
                    'Content-Type': 'application/json',
                }
            })
            .then(response => response.json())
            .then(data => {
                if (data.success && data.plot_lines) {
                    // Store plot lines in sessionStorage for the completion page
                    sessionStorage.setItem('generated_plot_lines', JSON.stringify(data.plot_lines));
                    sessionStorage.setItem('plot_lines_generated', 'true');
                    
                    // Navigate to story completion page
                    window.location.href = '/complete-story-selection';
                } else {
                    // Show error and restore UI
                    alert('Error generating plot lines: ' + (data.error || 'Unknown error'));
                    restoreGenerateButton();
                }
            })
            .catch(error => {
                // Show error and restore UI
                alert('Network error: ' + error.message);
                restoreGenerateButton();
            });
            
            return false;
        }
        
        function restoreGenerateButton() {
            const button = document.getElementById('generate-plotlines-button');
            const notesSection = document.getElementById('secondary-notes-section');
            const plotlinesSection = document.getElementById('generate-plotlines-section');
            const loadingIndicator = document.getElementById('left-panel-loading');
            
            if (button) button.style.display = 'inline-block';
            if (notesSection) notesSection.style.display = 'block';
            if (plotlinesSection) plotlinesSection.style.display = 'block';
            if (loadingIndicator) loadingIndicator.style.display = 'none';
        }
        
        // Function to update live secondary characters display
        function updateLiveSecondaryCharacters() {
            const checkboxes = document.querySelectorAll('input[name="secondary_archetypes"]:checked');
            const liveList = document.getElementById('live-secondary-list');
            const liveDescriptions = document.getElementById('live-secondary-descriptions');
            
            if (!liveList || !liveDescriptions) return;
            
            if (checkboxes.length === 0) {
                liveList.textContent = 'none';
                liveDescriptions.innerHTML = '';
            } else {
                const selectedNames = [];
                const descriptions = [];
                
                checkboxes.forEach(checkbox => {
                    const archetypeCard = checkbox.closest('.archetype-card');
                    if (archetypeCard) {
                        const nameElement = archetypeCard.querySelector('.archetype-name');
                        const descElement = archetypeCard.querySelector('.archetype-description');
                        if (nameElement && descElement) {
                            selectedNames.push(nameElement.textContent.trim());
                            descriptions.push({
                                name: nameElement.textContent.trim(),
                                description: descElement.textContent.trim()
                            });
                        }
                    }
                });
                
                liveList.textContent = selectedNames.join(', ');
                
                // Build descriptions HTML
                let descriptionsHtml = '';
                descriptions.forEach(item => {
                    descriptionsHtml += `
                        <div class="section">
                            <div class="section-title">${item.name}</div>
                            <div class="section-content">${item.description}</div>
                        </div>
                    `;
                });
                liveDescriptions.innerHTML = descriptionsHtml;
            }
        }
        
        // Initialize live secondary characters monitoring on page load
        document.addEventListener('DOMContentLoaded', function() {
            // Monitor secondary archetype checkboxes
            const checkboxes = document.querySelectorAll('input[name="secondary_archetypes"]');
            checkboxes.forEach(checkbox => {
                checkbox.addEventListener('change', updateLiveSecondaryCharacters);
            });
            
            // Initial update
            updateLiveSecondaryCharacters();
        });
    </script>
</body>
</html><|MERGE_RESOLUTION|>--- conflicted
+++ resolved
@@ -581,15 +581,10 @@
             }
         }
         
-<<<<<<< HEAD
-        function togglePlotLineDetails() {
-            const content = document.getElementById('plotline-details-content');
-            const arrow = document.getElementById('plotline-expand-arrow');
-=======
+
         function toggleLiveSecondaryDetails() {
             const content = document.getElementById('live-secondary-details-content');
             const arrow = document.getElementById('live-secondary-expand-arrow');
->>>>>>> 163b38fb
             
             if (content && arrow) {
                 if (content.style.display === 'none' || content.style.display === '') {
